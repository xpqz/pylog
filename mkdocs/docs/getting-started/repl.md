# REPL

PyLog ships with an interactive REPL powered by `prompt_toolkit` (rich line
editing, history, completion, and syntax highlighting) and integrated tracing.

## Quick links

- Tracing commands: [Using the tracer from the REPL](../guides/tracing-and-debugging.md#using-the-tracer-from-the-repl)
- Tips: [REPL tips & shortcuts](../guides/repl-tips.md#tracing-from-the-repl)
<<<<<<< HEAD

=======
>>>>>>> 3732a308
## Starting

```bash
pylog
# or
python -m prolog.repl
```

<<<<<<< HEAD
You'll see a `?-` prompt. Enter a goal and end with a period `.`
=======
You’ll see a `?-` prompt. Enter a goal and end with a period `.`
>>>>>>> 3732a308

```text
?- true.
true.
```

Variables are shown as bindings in answers:

```text
?- X = a.
X = a.
```

Multi‑solution queries use `;` and `.` just like Prolog:

```text
?- member(X, [a,b]).
X = a
 ;
X = b
 .
```

Type `;` for the next solution, `.` to stop.

## Editing, history, and completion

The REPL uses `prompt_toolkit` for a pleasant terminal experience:

- History persisted to `~/.pylog_history`
  - Up/Down to navigate; Ctrl‑R for reverse‑i‑search
- Syntax highlighting via Pygments (Prolog lexer)
- Auto‑suggest from history (ghost text)
- Tab completion for predicate names
  - Includes common built‑ins
  - Updates when you `consult('file.pl')`
<<<<<<< HEAD
- Single‑line input; unfinished queries (missing final `.`) are detected and kept as "incomplete" until you complete them
=======
- Single‑line input; unfinished queries (missing final `.`) are detected and kept as “incomplete” until you complete them
>>>>>>> 3732a308

Tips:
- Press Tab to complete a partially typed predicate
- Use Ctrl‑C to cancel the current input; Ctrl‑D (EOF) to exit

## Loading code

Use `consult('path/to/file.pl').`

```text
?- consult('prolog/lib/lists.pl').
Loaded: prolog/lib/lists.pl
true.
```

On load, the completer is refreshed with newly defined predicate names.

## Tracing from the REPL

You can toggle tracing and choose sinks without leaving the REPL.

Commands:

- `trace on` — enable tracing to stdout in pretty format
- `trace off` — disable tracing
- `trace json FILE` — write JSONL trace to FILE
- `trace pretty FILE` — write human‑readable trace to FILE
- `trace sample N` — enable 1‑in‑N event sampling (with trace on)

Examples:

```text
?- trace on.
Tracing enabled (pretty format to stdout)
true.

?- spy member/2.
Spypoint added: member/2
true.

?- member(X, [a,b]).
CALL member/2 ...
EXIT member/2 ...
X = a
 ;
EXIT member/2 ...
X = b
 .

?- trace pretty out.log.
Tracing enabled (pretty format to out.log)
true.
```

### Spypoints
<<<<<<< HEAD

=======
>>>>>>> 3732a308
Spypoints control which predicates generate trace events:

- `spy Name/Arity` — add a spypoint
- `unspy Name/Arity` — remove a spypoint
- `spys` — list spypoints
- `untrace` — clear all spypoints

See Guides → Tracing and Debugging for the full trace event model and formats.

## Debug commands

Built‑in helpers for quick inspection:

- `snapshot` — print a compact engine state snapshot (store size, stacks)
- `metrics on|off` — enable/disable metrics collection
- `metrics reset` — reset counters
- `metrics` — print current counters (global and per‑predicate)

Note: metrics add small overhead; leave off unless needed.

## Query basics

- Prefix `?-` is optional; both `?- goal.` and `goal.` work
- Always terminate queries with a final period `.`
- For multiple answers, use `;` (next) and `.` (stop)

Common examples:

```text
?- append([1,2], [3], X).
<<<<<<< HEAD
X = [1,2,3].

?- member(X, [a,b,c]).
X = a
 ;
X = b
 ;
X = c
 .
```

## Exit

- Ctrl‑D (EOF) — cleanly exit
- Ctrl‑C twice — force quit if stuck

The session history is saved automatically to `~/.pylog_history`.
=======
X = [1,2,3]
.

?- between(1, 3, X).
X = 1
 ;
X = 2
 ;
X = 3
 .
```

## Error messages

- Parse errors show a short message; if you accidentally use infix operators before Stage 1.5 is enabled, the REPL includes hints on operator‑free syntax.
- File loading errors explain encoding issues and file not found.

## Exiting

- `quit`, `exit`, or `halt` — or press Ctrl‑D (EOF)

## See also

- Getting Started → Install / Hello Prolog
- Guides → Tracing and Debugging
- Basics → Builtins / Operators
- Reference → Trace format
>>>>>>> 3732a308
<|MERGE_RESOLUTION|>--- conflicted
+++ resolved
@@ -7,10 +7,7 @@
 
 - Tracing commands: [Using the tracer from the REPL](../guides/tracing-and-debugging.md#using-the-tracer-from-the-repl)
 - Tips: [REPL tips & shortcuts](../guides/repl-tips.md#tracing-from-the-repl)
-<<<<<<< HEAD
 
-=======
->>>>>>> 3732a308
 ## Starting
 
 ```bash
@@ -19,11 +16,7 @@
 python -m prolog.repl
 ```
 
-<<<<<<< HEAD
 You'll see a `?-` prompt. Enter a goal and end with a period `.`
-=======
-You’ll see a `?-` prompt. Enter a goal and end with a period `.`
->>>>>>> 3732a308
 
 ```text
 ?- true.
@@ -60,11 +53,7 @@
 - Tab completion for predicate names
   - Includes common built‑ins
   - Updates when you `consult('file.pl')`
-<<<<<<< HEAD
 - Single‑line input; unfinished queries (missing final `.`) are detected and kept as "incomplete" until you complete them
-=======
-- Single‑line input; unfinished queries (missing final `.`) are detected and kept as “incomplete” until you complete them
->>>>>>> 3732a308
 
 Tips:
 - Press Tab to complete a partially typed predicate
@@ -120,10 +109,7 @@
 ```
 
 ### Spypoints
-<<<<<<< HEAD
 
-=======
->>>>>>> 3732a308
 Spypoints control which predicates generate trace events:
 
 - `spy Name/Arity` — add a spypoint
@@ -154,25 +140,6 @@
 
 ```text
 ?- append([1,2], [3], X).
-<<<<<<< HEAD
-X = [1,2,3].
-
-?- member(X, [a,b,c]).
-X = a
- ;
-X = b
- ;
-X = c
- .
-```
-
-## Exit
-
-- Ctrl‑D (EOF) — cleanly exit
-- Ctrl‑C twice — force quit if stuck
-
-The session history is saved automatically to `~/.pylog_history`.
-=======
 X = [1,2,3]
 .
 
@@ -199,5 +166,4 @@
 - Getting Started → Install / Hello Prolog
 - Guides → Tracing and Debugging
 - Basics → Builtins / Operators
-- Reference → Trace format
->>>>>>> 3732a308
+- Reference → Trace format